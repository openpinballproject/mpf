"""Contains the parent class for all platforms."""
import abc
import asyncio
from collections import namedtuple

from typing import Optional, TYPE_CHECKING

if TYPE_CHECKING:   # pragma: no cover
    from mpf.devices.switch import Switch
    from mpf.platforms.interfaces.driver_platform_interface import DriverPlatformInterface
    from mpf.platforms.interfaces.switch_platform_interface import SwitchPlatformInterface
    from mpf.platforms.interfaces.light_platform_interface import LightPlatformInterface
    from mpf.platforms.interfaces.servo_platform_interface import ServoPlatformInterface
<<<<<<< HEAD
    from mpf.platforms.interfaces.stepper_platform_interface import StepperPlatformInterface
=======
    from mpf.platforms.interfaces.segment_display_platform_interface import SegmentDisplayPlatformInterface
    from logging import Logger
>>>>>>> 543a47a2


class BasePlatform(metaclass=abc.ABCMeta):

    """Base class for all hardware platforms in MPF."""

    def __init__(self, machine):
        """Create features and set default variables.

        Args:
            machine(mpf.core.machine.MachineController:
        """
        self.machine = machine
        self.features = {}
        self.log = None
        self.debug = False

        # Set default platform features. Each platform interface can change
        # these to notify the framework of the specific features it supports.
        self.features['has_dmd'] = False
        self.features['has_rgb_dmd'] = False
        self.features['has_accelerometers'] = False
        self.features['has_i2c'] = False
        self.features['has_servos'] = False
        self.features['has_lights'] = False
        self.features['has_switches'] = False
        self.features['has_drivers'] = False
        self.features['tickless'] = False
<<<<<<< HEAD
        self.features['has_steppers'] = False
=======
        self.features['segment_display'] = False
>>>>>>> 543a47a2

    def debug_log(self, msg, *args, **kwargs):
        """Log when debug is set to True for platform."""
        if self.debug:
            self.log.debug(msg, *args, **kwargs)

    @abc.abstractmethod
    @asyncio.coroutine
    def initialize(self):
        """Initialise the platform.

        This is called after all platforms have been created and core modules have been loaded.
        """
        pass

    def tick(self):
        """Called once per machine loop.

        Subclass this method in a platform module to perform periodic updates
        to the platform hardware, e.g. reading switches, sending driver or
        light updates, etc.

        """
        pass

    @abc.abstractmethod
    def stop(self):
        """Stop the platform.

        Subclass this method in the platform module if you need to perform
        any actions to gracefully stop the platform interface.

        This could do things like reseting it, stopping events, etc.

        This method will be called when MPF stops, including when an MPF thread
        crashes.

        """
        pass


class DmdPlatform(BasePlatform, metaclass=abc.ABCMeta):

    """Baseclass for DMDs in MPF."""

    def __init__(self, machine):
        """Add dmd feature."""
        super().__init__(machine)
        self.features['has_dmd'] = True

    @abc.abstractmethod
    def configure_dmd(self):
        """Subclass this method in a platform module to configure the DMD.

        This method should return a reference to the DMD's platform interface
        method will will receive the frame data.

        """
        raise NotImplementedError


class RgbDmdPlatform(BasePlatform, metaclass=abc.ABCMeta):

    """Baseclass for RGB DMDs in MPF."""

    def __init__(self, machine):
        """Add rgb dmd feature."""
        super().__init__(machine)
        self.features['has_rgb_dmd'] = True

    @abc.abstractmethod
    def configure_rgb_dmd(self, name: str):
        """Subclass this method in a platform module to configure the DMD.

        This method should return a reference to the DMD's platform interface
        method will will receive the frame data.

        """
        raise NotImplementedError


class SegmentDisplayPlatform(BasePlatform, metaclass=abc.ABCMeta):

    """Baseclass for 7-segment/6-digits display in MPF."""

    def __init__(self, machine):
        """Add segment display feature."""
        super().__init__(machine)
        self.features['segment_display'] = True

    @abc.abstractmethod
    def configure_segment_display(self, number: str) -> "SegmentDisplayPlatformInterface":
        """Subclass this method in a platform module to configure a segment display.

        This method should return a reference to the segment display platform interface
        method will will receive the text to show.
        """
        raise NotImplementedError


class AccelerometerPlatform(BasePlatform, metaclass=abc.ABCMeta):

    """Baseclass for Accelerometer platforms."""

    def __init__(self, machine):
        """Add accelerometer feature."""
        super().__init__(machine)
        self.features['has_accelerometers'] = True

    @abc.abstractmethod
    def configure_accelerometer(self, config, callback):
        """Configure accelerometer.

        Args:
            config (dict): Configuration of this accelerometer
            callback (mpf.devices.accelerometer.Accelerometer): Callback device to send data to
        """
        raise NotImplementedError


class I2cPlatform(BasePlatform, metaclass=abc.ABCMeta):

    """Baseclass for I2C Platforms."""

    def __init__(self, machine):
        """Initialise I2C platform and set feature."""
        super().__init__(machine)
        self.features['has_i2c'] = True

    @abc.abstractmethod
    def i2c_write8(self, address, register, value):
        """Write an 8-bit value to a specific address and register via I2C.

        Args:
            address (int): I2C address
            register (int): Register
            value (int): Value to write
        """
        raise NotImplementedError

    @abc.abstractmethod
    def i2c_read8(self, address, register):
        """Read an 8-bit value from an address and register via I2C.

        Args:
            address (int): I2C Address
            register (int): Register
        """
        raise NotImplementedError

    @abc.abstractmethod
    def i2c_read16(self, address, register):
        """Read an 16-bit value from an address and register via I2C.

        Args:
            address (int): I2C Address
            register (int): Register
        """
        raise NotImplementedError


class ServoPlatform(BasePlatform, metaclass=abc.ABCMeta):

    """Baseclass for servo platforms in MPF."""

    def __init__(self, machine):
        """Add servo feature."""
        super().__init__(machine)
        self.features['has_servos'] = True

    @abc.abstractmethod
    def configure_servo(self, number: str) -> "ServoPlatformInterface":
        """Configure a servo device in paltform.

        Args:
            number: Number of the servo
        """
        raise NotImplementedError

class StepperPlatform(BasePlatform, metaclass=abc.ABCMeta):

    """Baseclass for smart servo (axis) platforms in MPF."""

    def __init__(self, machine):
        """Add smart servo feature."""
        super().__init__(machine)
        self.features['has_steppers'] = True

    @abc.abstractmethod
    def configure_stepper(self, number: str) -> "StepperPlatformInterface":
        """Configure a smart stepper (axis) device in paltform.

        Args:
            number: Number of the smart servo
        """
        raise NotImplementedError

class LightsPlatform(BasePlatform, metaclass=abc.ABCMeta):

    """Baseclass for platforms with any kind of lights in MPF.

    This includes LEDs, GIs, Matrix Lights and any other lights.
    """

    def __init__(self, machine):
        """Add led feature."""
        super().__init__(machine)
        self.features['has_lights'] = True

    @abc.abstractmethod
    def parse_light_number_to_channels(self, number: str, subtype: str):
        """Parse light number to a list of channels."""
        raise NotImplementedError

    def light_sync(self):
        """Called after channels of a light were updated.

        Can be used if multiple channels need to be flushed at once.
        """
        pass

    @abc.abstractmethod
    def configure_light(self, number: str, subtype: str, platform_settings: dict) -> "LightPlatformInterface":
        """Subclass this method in a platform module to configure a light.

        This method should return a reference to the light
        object which will be called to access the hardware.
        """
        raise NotImplementedError


SwitchConfig = namedtuple("SwitchConfig", ["invert", "debounce"])


class SwitchPlatform(BasePlatform, metaclass=abc.ABCMeta):

    """Baseclass for platforms with switches in MPF."""

    def __init__(self, machine):
        """Add switch feature."""
        super().__init__(machine)
        self.features['has_switches'] = True

    @abc.abstractmethod
    def configure_switch(self, number: str, config: SwitchConfig, platform_config: dict) -> "SwitchPlatformInterface":
        """Subclass this method in a platform module to configure a switch.

        This method should return a reference to the switch's platform interface
        object which will be called to access the hardware.

        Args:
            config : Config of switch.

        """
        raise NotImplementedError

    @classmethod
    def get_switch_config_section(cls) -> Optional[str]:
        """Return config section for additional switch config items."""
        return None

    def validate_switch_section(self, switch: "Switch", config: dict) -> dict:
        """Validate a switch config for platform.

        Args:
            switch: Switch to validate.
            config: Config to validate.

        Returns: Validated config.
        """
        if self.get_switch_config_section():
            spec = self.get_switch_config_section()
            config = switch.machine.config_validator.validate_config(spec, config, switch.name)
        elif config:
            raise AssertionError("No platform_config supported but not empty {} for switch {}".
                                 format(config, switch.name))

        return config

    @abc.abstractmethod
    def get_hw_switch_states(self):
        """Get all hardware switch states.

        Subclass this method in a platform module to return the hardware
        states of all the switches on that platform.
        of a switch.

        This method should return a dict with the switch numbers as keys and the
        hardware state of the switches as values. (0 = inactive, 1 = active)
        This method should not compensate for NO or NC status, rather, it
        should return the raw hardware states of the switches.

        """
        raise NotImplementedError


SwitchSettings = namedtuple("SwitchSettings", ["hw_switch", "invert", "debounce"])
DriverSettings = namedtuple("DriverSettings", ["hw_driver", "pulse_settings", "hold_settings", "recycle"])
DriverConfig = namedtuple("DriverConfig", ["default_pulse_ms", "default_pulse_power", "default_hold_power",
                                           "default_recycle", "max_pulse_ms", "max_pulse_power", "max_hold_power"])


class DriverPlatform(BasePlatform, metaclass=abc.ABCMeta):

    """Baseclass for platforms with drivers."""

    def __init__(self, machine):
        """Add driver feature and default max_pulse length."""
        super().__init__(machine)

        # Set default platform features. Each platform interface can change
        # these to notify the framework of the specific features it supports.
        self.features['has_drivers'] = True
        self.features['max_pulse'] = 255

    @abc.abstractmethod
    def configure_driver(self, config: DriverConfig, number: str, platform_settings: dict) -> "DriverPlatformInterface":
        """Subclass this method in a platform module to configure a driver.

        This method should return a reference to the driver's platform interface
        object which will be called to access the hardware.

        """
        raise NotImplementedError

    @abc.abstractmethod
    def clear_hw_rule(self, switch: SwitchSettings, coil: DriverSettings):
        """Subclass this method in a platform module to clear a hardware switch rule for this switch.

        Clearing a hardware rule means actions on this switch will no longer
        affect coils.

        Another way to think of this is that it 'disables' a hardware rule.
        This is what you'd use to disable flippers and autofire_coils during
        tilt, game over, etc.

        """
        raise NotImplementedError

    @classmethod
    def get_coil_config_section(cls) -> Optional[str]:
        """Return addition config section for coils."""
        return None

    def validate_coil_section(self, driver, config) -> dict:
        """Validate coil config for platform."""
        if self.get_coil_config_section():
            spec = self.get_coil_config_section()
            config = driver.machine.config_validator.validate_config(spec, config, driver.name)
        elif config:
            raise AssertionError("No platform_config supported but not empty {} for driver {}".
                                 format(config, driver.name))

        return config

    @abc.abstractmethod
    def set_pulse_on_hit_and_release_rule(self, enable_switch: SwitchSettings, coil: DriverSettings):
        """Set pulse on hit and release rule to driver.

        Pulses a driver when a switch is hit. When the switch is released the pulse is canceled. Typically used on
        the main coil for dual coil flippers without eos switch.
        """
        raise NotImplementedError

    @abc.abstractmethod
    def set_pulse_on_hit_and_enable_and_release_rule(self, enable_switch: SwitchSettings, coil: DriverSettings):
        """Set pulse on hit and enable and relase rule on driver.

        Pulses a driver when a switch is hit. Then enables the driver (may be with pwm). When the switch is released
        the pulse is canceled and the driver gets disabled. Typically used for single coil flippers.
        """
        raise NotImplementedError

    @abc.abstractmethod
    def set_pulse_on_hit_and_enable_and_release_and_disable_rule(self, enable_switch: SwitchSettings,
                                                                 disable_switch: SwitchSettings, coil: DriverSettings):
        """Set pulse on hit and enable and release and disable rule on driver.

        Pulses a driver when a switch is hit. Then enables the driver (may be with pwm). When the switch is released
        the pulse is canceled and the driver gets disabled. When the second disable_switch is hit the pulse is canceled
        and the driver gets disabled. Typically used on the main coil for dual coil flippers with eos switch.
        """
        raise NotImplementedError

    @abc.abstractmethod
    def set_pulse_on_hit_rule(self, enable_switch: SwitchSettings, coil: DriverSettings):
        """Set pulse on hit rule on driver.

        Pulses a driver when a switch is hit. When the switch is released the pulse continues. Typically used for
        autofire coils such as pop bumpers.
        """
        raise NotImplementedError<|MERGE_RESOLUTION|>--- conflicted
+++ resolved
@@ -11,12 +11,9 @@
     from mpf.platforms.interfaces.switch_platform_interface import SwitchPlatformInterface
     from mpf.platforms.interfaces.light_platform_interface import LightPlatformInterface
     from mpf.platforms.interfaces.servo_platform_interface import ServoPlatformInterface
-<<<<<<< HEAD
-    from mpf.platforms.interfaces.stepper_platform_interface import StepperPlatformInterface
-=======
     from mpf.platforms.interfaces.segment_display_platform_interface import SegmentDisplayPlatformInterface
     from logging import Logger
->>>>>>> 543a47a2
+    from mpf.platforms.interfaces.stepper_platform_interface import StepperPlatformInterface
 
 
 class BasePlatform(metaclass=abc.ABCMeta):
@@ -45,11 +42,8 @@
         self.features['has_switches'] = False
         self.features['has_drivers'] = False
         self.features['tickless'] = False
-<<<<<<< HEAD
+        self.features['segment_display'] = False
         self.features['has_steppers'] = False
-=======
-        self.features['segment_display'] = False
->>>>>>> 543a47a2
 
     def debug_log(self, msg, *args, **kwargs):
         """Log when debug is set to True for platform."""
