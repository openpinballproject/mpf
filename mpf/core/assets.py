"""Contains AssetManager, AssetLoader, and Asset parent classes."""
import copy
import os
import random
import threading
<<<<<<< HEAD
from collections import deque, namedtuple
=======
from collections import deque
from pathlib import PurePath
>>>>>>> 1fc37525

import asyncio

from typing import Iterable, Optional
from typing import List

from mpf.core.case_insensitive_dict import CaseInsensitiveDict
from mpf.core.machine import MachineController
from mpf.core.mpf_controller import MpfController
from mpf.core.utility_functions import Util
from mpf.core.logging import LogMixin

AssetClass = namedtuple("AssetClass", ["attribute", "cls", "path_string", "config_section", "disk_asset_section",
                                       "extensions", "priority", "pool_config_section", "defaults"])


class BaseAssetManager(MpfController, LogMixin):

    """Base class for the Asset Manager.

    Args:
        machine: The machine controller
    """

    # needed here so the auto-detection of child classes works
    module_name = 'AssetManager'
    config_name = 'asset_manager'

    def __init__(self, machine: MachineController) -> None:
        """Initialise asset manager."""
        super().__init__(machine)

        self.machine.register_boot_hold('assets')

        self._asset_classes = list()        # type: List[AssetClass]
        # List of dicts, with each dict being an asset class. See
        # register_asset_class() method for details.

        self.num_assets_to_load = 0
        # Total number of assets that are/will be loaded. Used for
        # calculating progress. Reset to 0 when num_assets_loaded matches it.

        self.num_assets_loaded = 0
        # Number of assets loaded so far. Reset to 0 when it hits
        # num_assets_to_load.

        self.num_bcp_assets_to_load = 0
        self.num_bcp_assets_loaded = 0

        self._next_id = 0
        # id of next asset

        self.machine.mode_controller.register_start_method(
            start_method=self._load_mode_assets)

        # Modes load in init_phase_1, so by 2 we have everything to create
        # the assets.
        if 'force_assets_load' in self.machine.options:
            force_assets_load = self.machine.options['force_assets_load']
        else:
            force_assets_load = False
        self.machine.events.add_handler('init_phase_3', self._create_assets,
                                        force_assets_load=force_assets_load)

        # Picks up asset load information from connected BCP client(s)
        self.machine.events.add_handler('assets_to_load',
                                        self._bcp_client_asset_load)

    def get_next_id(self):
        """Return the next free id."""
        self._next_id += 1
        return self._next_id

    @property
    def loading_percent(self):
        """Return the percent of assets that are in the process of loading that have been loaded.

        This value is an integer between 0 and 100. It's reset
        when all the assets have been loaded, so it will go from 0 to 100 when
        MPF is starting up, and then go from 0 to 100 again when a mode starts,
        etc.

        Note that this percentage also includes asset loading status updates
        from a connected BCP client.
        """
        try:
            return round((self.num_assets_loaded +
                          self.num_bcp_assets_loaded) /
                         (self.num_assets_to_load +
                          self.num_bcp_assets_to_load) * 100)

        except ZeroDivisionError:
            return 100

    # pylint: disable-msg=too-many-arguments
    def register_asset_class(self, asset_class, attribute, config_section,
                             disk_asset_section,
                             path_string, extensions, priority,
                             pool_config_section):
        """Register a a type of assets to be controlled by the AssetManager.

        Args:
            asset_class: Reference to the class you want to register, based on
                mc.core.assets.Asset. e.g. mc.assets.images.ImageClass
            attribute: String of the name of the attribute dict that will be
                added to the main MpfMc instance. e.g. 'images' means that
                the dict of image names to image asset class instances will be
                at self.machine.images.
            config_section: String name of this assets section in the config
                files. e.g. 'images'
            disk_asset_section: String name of the section which holds settings
                for assets that are loaded from disk.
            path_string: String name of the setting from mpf-mc:paths: which
                controls the name of the folder that will hold this type of
                assets in the machine folder. e.g. 'images
            extensions: Tuple of strings, with no dots, of the types of file
                extensions that are valid for this type of asset. e.g. ('jpg',
                'gif', 'png')
            priority: Integer of the relative priority of this asset class as
                compared to other asset classes. This affects the order that
                asset objects are created and loaded (when there's a tie)
                because some asset classes depend on others to exist first.
                e.g. 'slide_shows' assets need 'images', 'videos', and 'sounds'
                to exist. Higher number is first.
            pool_config_section: String which specifies the config file
                section for associated asset groups.
        """
        if not hasattr(self.machine, attribute):
            # some assets of different classes use the same mc attribute, like
            # images and animated_images
            setattr(self.machine, attribute, CaseInsensitiveDict())

        ac = AssetClass(attribute=attribute,
                        cls=asset_class,
                        path_string=path_string,
                        config_section=config_section,
                        disk_asset_section=disk_asset_section,
                        extensions=extensions,
                        priority=priority,
                        pool_config_section=pool_config_section,
                        defaults=self._get_asset_class_defaults(disk_asset_section, self.machine.machine_config))

        self._asset_classes.append(ac)
        self._asset_classes.sort(key=lambda x: x.priority, reverse=True)

    @classmethod
    def _get_asset_class_defaults(cls, disk_asset_section: str, config) -> dict:
        # Creates the folder-based default configs for the asset class
        # starting with the default section and then created folder-specific
        # entries based on that. Just runs once on startup for each asset
        # class.
        default_config_dict = dict()

        if 'assets' in config and config['assets']:

            if (disk_asset_section in config['assets'] and
                    config['assets'][disk_asset_section]):

                this_config = config['assets'][disk_asset_section]

                # set the default
                default_config_dict['default'] = this_config['default']

                for default_section_name in this_config:
                    # first get a copy of the default for this section
                    default_config_dict[default_section_name] = (
                        copy.deepcopy(default_config_dict['default']))

                    # then merge in this section's specific settings
                    default_config_dict[default_section_name].update(
                        this_config[default_section_name])

        return default_config_dict

    def _create_assets(self, **kwargs):
        if 'force_assets_load' in kwargs:
            force_assets_load = kwargs['force_assets_load']
        else:
            force_assets_load = False

        # Called once on boot to create all the asset objects
        # Create the machine-wide assets

        self._create_assets_from_disk(config=self.machine.machine_config)
        self._create_asset_groups(config=self.machine.machine_config)

        # Create the mode assets
        for mode in self.machine.modes.values():
            self._create_assets_from_disk(config=mode.config, mode=mode)
            self._create_asset_groups(config=mode.config, mode=mode)

        # load the assets marked for preload:
        preload_assets = list()

        for ac in self._asset_classes:
            preload_assets.extend(
                [x for x in getattr(self.machine, ac.attribute).values() if
                 x.config['load'] == 'preload' or force_assets_load])

        wait_for_assets = False
        for asset in preload_assets:
            if not asset.load():
                wait_for_assets = True

        if not wait_for_assets:
            self.machine.clear_boot_hold('assets')

    def _create_assets_from_disk(self, config, mode=None):
        """Walk a folder (and subfolders) and finds all the assets.

        Check to see if those assets have config entries in the passed config file, and
        then builds a config for each asset based on its config entry, and/or
        defaults based on the subfolder it was in or the general defaults.
        Then it creates the asset objects based on the built-up config.

            Args:
                config: A config dictionary.
                mode: Optional reference to the mode object which is used when
                    assets are being created from mode folders.

            Returns: An updated config dictionary. (See the "How it works"
                section below for details.

        Note that this method merely creates the asset object so they can be
        referenced in MPF. It does not actually load the asset files into
        memory.

        It's called on startup register machine-wide assets, and it's called
        as modes initialize (also during the startup process) to find assets
        in mode folders.

        How it works
        ============

        Every asset class that's registered with the Asset Manager has a folder
        associated it. (e.g. Images assets as associated wit the "images"
        folder.)

        This method will build a master config dict of all the assets of each
        type. It does this by walking the folder, looking for files of each
        asset type.

        When it finds a file, it checks the config to see if either (1) any
        entries exist with a name that matches the root of that file name, or
        (2) to see if there's a config for an asset with a different name
        but with a file: setting that matches this file name.

        If it finds a match, that entry's file: setting is updated with the
        default settings for assets in that folder as well as the full path to
        the file. If it does not find a match, it creates a new entry for
        that asset in the config.

        To build up the config, it will base the config on any settings
        specified in the "default" section of the "assets:" section for that
        asset class. (e.g. images will get whatever key/value pairs are in the
        assets:images:default section of the config.)

        Then it will look to see what subfolder the asset it in and if there
        are any custom default settings for that subfolder. For example, an
        image found in the /custom1 subfolder will get any settings in the
        assets:images:custom1 section of the config. These settings are merged
        into the settings from the default section.

        Finally it will merge in any settings that existed for this asset
        specifically.

        When this method is done, the config dict has been updated to include
        every asset it found in that folder and subfolders (along with its
        full path), and a config dict appropriately merged from default,
        folder-specific, and asset specific settings
        """
        if not config:
            config = dict()

        try:
            mode_name = mode.name
            path = mode.path
        except AttributeError:
            mode_name = None
            path = self.machine.machine_path

        for ac in self._asset_classes:
            if ac.disk_asset_section not in config:
                config[ac.disk_asset_section] = dict()

            # Populate the config section for this asset class with all the
            # assets found on disk
            config[ac.disk_asset_section] = self._create_asset_config_entries(
                asset_class=ac,
                config=config[ac.disk_asset_section],
                mode_name=mode_name,
                path=path)

            # create the actual instance of the Asset object and add it
            # to the self.machine asset attribute dict for that asset class
<<<<<<< HEAD
            for asset in config[ac.disk_asset_section]:
                getattr(self.machine, ac.attribute)[asset] = ac.cls(
=======
            for asset in config[ac['disk_asset_section']]:
                if 'file' not in config[ac['disk_asset_section']][asset]:
                    msg = "The file associated with the disk-based asset '%s' declared in the " \
                          "'%s' config section could not be found" % (asset, ac['disk_asset_section'])
                    self.error_log(msg)
                    raise FileNotFoundError(msg)

                getattr(self.machine, ac['attribute'])[asset] = ac['cls'](
>>>>>>> 1fc37525
                    self.machine, name=asset,
                    file=config[ac.disk_asset_section][asset]['file'],
                    config=config[ac.disk_asset_section][asset])

        return config

    # pylint: disable-msg=too-many-locals
    def _create_asset_config_entries(self, asset_class: AssetClass, config, mode_name: Optional[str]=None,
                                     path: Optional[str]=None):
        """Scan a folder (and subfolders).

        Automatically creates or updates entries in the config dict for any asset files it finds.

        Args:
            asset_class: An asset class entry from the self._asset_classes
            dict.
            config: A dictionary which contains a list of asset names with
                settings that will be used for the specific asset. (Note this
                is not needed for all assets, as any asset file found not in
                the config dictionary will be set up with the folder it was
                found in's asset_defaults settings.)
            path: A full core path to the root folder that will be searched
                for assets. This should *not* include the asset-specific path
                string. If None, machine's root folder will be searched.

        Returns: Updated config dict that has all the new assets (and their
            built-up configs) that were found on disk.

        Note that for each file found, this method will scan through the
        entire config dict to see if any entry exists for that file based on an
        entry's 'file:' setting. If it's not found, an entry is created based
        on the file name. (This auto-created entry uses the lower-case stem of
        the file, e.g. a file called Image1.png will result in an asset entry
        called 'image1'.)

        Examples (based on images):

            asset_class defaults: section:
                default:
                    some_key: some_value
                foo:
                    some_key: some_value

            Based on the above asset_class defaults: section, the following
            files would get their 'defaults:' setting set to 'foo':
                /images/foo/image1.png
                /images/foo/bar/image2.png
                /images/foo/bar/bar2/image3.png

            And based on the above, the following files would get their
            'defaults:' setting set to 'default:
                /images/image4.png
                /images/foo/image5.png
                /images/other/images6.png
                /images/other/big/image7.png
        """
        if not path:
            path = self.machine.machine_path

        if not config:
            config = dict()

        root_path = os.path.join(path, asset_class.path_string)
        self.debug_log("Processing assets from base folder: %s", root_path)

        # ignore temporary files
        ignore_prefixes = (".", "~")
        # do not get fooled by windows or mac garbage
        ignore_files = ("desktop.ini", "Thumbs.db")

        # walk files in the asset root directory (include all subfolders)
        for path, _, files in os.walk(root_path, followlinks=True):
            # Determine the first-level sub-folder of the current path relative to the
            # asset root path.  The first level sub-folder is used to determine the
            # default asset keys based on the assets config section.
            relative_path = PurePath(path).relative_to(root_path)
            if len(relative_path.parts) > 0:
                first_level_subfolder = relative_path.parts[0]
            else:
                first_level_subfolder = None

            valid_files = [f for f in files if f.endswith(
<<<<<<< HEAD
                           asset_class.extensions) and not f.startswith(ignore_prefixes) and f != ignore_files]
=======
                           asset_class['extensions']) and not f.startswith(ignore_prefixes) and f != ignore_files]

            # loop over valid files in the current path
>>>>>>> 1fc37525
            for file_name in valid_files:
                name = os.path.splitext(file_name)[0].lower()
                full_file_path = os.path.join(path, file_name)

<<<<<<< HEAD
                if folder == asset_class.path_string or folder not in asset_class.defaults:
=======
                # determine default group based on first level sub-folder and location groups
                # configured in the assets section
                if first_level_subfolder is None or first_level_subfolder not in asset_class['defaults']:
>>>>>>> 1fc37525
                    default_string = 'default'
                else:
                    default_string = first_level_subfolder

                # built_up_config is the built-up config dict for that will be
                # used for the entry for this asset.

                # first deepcopy the default config for this asset based
                # on its default_string (folder) since we use it as the base
                # for everything in case one of the custom folder configs
                # doesn't include all settings
                built_up_config = copy.deepcopy(
                    asset_class.defaults[default_string])

                # scan through the existing config to see if this file is used
                # as the file setting for any entry.
                found_in_config = False
                for k, v in config.items():
                    if ('file' in v and v['file'] == file_name) or name == k:
                        # if it's found, set the asset entry's name to whatever
                        # the name of this entry is
                        name = k
                        # merge in the config settings for this asset, updating
                        #  the defaults
                        built_up_config.update(config[k])
                        found_in_config = True
                        break

                # need to send the full file path to the Asset that will
                # be created so it will be able to load it later.
                built_up_config['file'] = full_file_path

                # If this asset is set to load on mode start, replace the load
                # value with one based on mode name
                if built_up_config['load'] == 'mode_start':
                    built_up_config['load'] = '{}_start'.format(mode_name)

                # Update the config for that asset

                if name in config and not found_in_config:
                    raise RuntimeError(
                        "Duplicate Asset name found: {}".format(name))

                config[name] = built_up_config

                self.info_log("Registering Asset: %s, File: %s, Default "
                              "Group: %s, Final Config: %s", name, file_name,
                              default_string, built_up_config)
        return config

    def _create_asset_groups(self, config, mode=None):
        # creates named groups of assets and adds them to to the mc's asset
        # dicts
        del mode
        for ac in [x for x in self._asset_classes
                   if x.pool_config_section]:

            if ac.pool_config_section in config:
                for name, settings in config[ac.pool_config_section].items():
                    getattr(self.machine, ac.attribute)[name] = (
                        ac.cls.asset_group_class(self.machine, name, settings,
                                                 ac.cls))

    def _load_mode_assets(self, config, priority, mode):
        # Called on mode start to load the assets that are set to automatically
        # load based on that mode starting
        del config
        return (self.unload_assets,
                self.load_assets_by_load_key(
                    key_name='{}_start'.format(mode.name),
                    priority=priority))

    def load_assets_by_load_key(self, key_name, priority=0):
        """Load all the assets with a given load key.

        Args:
            key_name: String of the load: key name.
        """
        del priority
        assets = set()
        # loop through all the registered assets of each class and look for
        # this key name
        for ac in self._asset_classes:
            asset_objects = getattr(self.machine, ac.attribute).values()
            for asset in [x for x in asset_objects if
                          x.config['load'] == key_name]:
                asset.load()
                assets.add(asset)

        return assets

    @classmethod
    def unload_assets(cls, assets):
        """Unload multiple assets.

        Args:
            assets: An iterable of asset objects. You can safely mix
                    different classes of assets.
        """
        for asset in assets:
            asset.unload()

    def load_asset(self, asset):
        """Load an asset."""
        raise NotImplementedError("implement")

    def _bcp_client_asset_load(self, total, remaining, **kwargs):
        # Callback for the BCP assets_to_load command which tracks asset
        # loading from a connected BCP client.
        del kwargs
        self.num_bcp_assets_loaded = int(total) - int(remaining)
        self.num_bcp_assets_to_load = int(total)
        self._post_loading_event()

    def _post_loading_event(self):
        # Called each time an asset is loaded.
        total = self.num_assets_to_load + self.num_bcp_assets_to_load
        remaining = total - self.num_assets_loaded - self.num_bcp_assets_loaded

        self.machine.events.post(
            'loading_assets', total=total,
            loaded=self.num_assets_loaded + self.num_bcp_assets_loaded,
            remaining=remaining,
            percent=self.loading_percent)
        '''event: loading_assets

        desc: Posted when the number of assets waiting to be loaded changes.

        Note that once all the assets are loaded, all the values below are
        reset to zero.

        args:

        total: The total number of assets that need to be loaded. This is
        equal to the sum of the *loaded* and *remaining* values below. It
        also includes assets that MPF is loading itself as well as any
        assets that have been reported from remotely connected BCP hosts
        (e.g. the media controller).

        loaded: The number of assets that have been loaded so far.

        remaining: The number of assets that are remaining to be loaded.

        percent: The numerical percent completion of the assets loaded, express
            in the range of 0 to 100.

        '''

        if not remaining:
            self.machine.events.post('asset_loading_complete')
            '''event: asset_loading_complete
            desc: Posted when the asset manager has loaded all the assets in
            its queue.

            Note that this event does *NOT* necessarily mean that all asset
            loading is complete. Rather is just means that the asset manager
            has loaded everything in its queue.

            For example, when the MPF-MC boots, it will load the assets it is
            configured to load on start. However, if the MPF MC is started but
            MPF is not, then the MPF MC will load its assets and then post this
            *asset_loading_complete* event when it's done. Then when MPF is
            started and connects, MPF will need to load its own assets, which
            means the MPF MC will post more *loading_assets* and then
            a final *asset_loading_complete* event a second time for the
            MPF-based assets.
            '''

        self.info_log('Loading assets: %s/%s (%s%%)',
                      self.num_assets_loaded + self.num_bcp_assets_loaded,
                      total, self.loading_percent)

        if not remaining and not self.machine.is_init_done.is_set():
            self.machine.clear_boot_hold('assets')


class AsyncioAssetManager(BaseAssetManager):

    """AssetManager which uses asyncio to load assets."""

    @staticmethod
    def _load_sync(asset):
        with asset.lock:
            if not asset.loaded:
                asset.do_load()
                return True
            else:
                return False

    @asyncio.coroutine
    def wait_for_asset_load(self, asset):
        """Wait for an asset to load."""
        result = yield from self.machine.clock.loop.run_in_executor(None, self._load_sync, asset)
        if result:
            asset.is_loaded()
        self.num_assets_loaded += 1
        self._post_loading_event()

    def load_asset(self, asset):
        """Load an asset."""
        self.num_assets_to_load += 1
        self.machine.clock.loop.create_task(self.wait_for_asset_load(asset))


class AsyncioSyncAssetManager(BaseAssetManager):

    """AssetManager which uses asyncio to load assets."""

    @staticmethod
    def _load_sync(asset):
        if not asset.loaded:
            asset.do_load()
            return True
        else:
            return False

    @asyncio.coroutine
    def wait_for_asset_load(self, asset):
        """Wait for an asset to load."""
        result = self._load_sync(asset)
        if result:
            asset.is_loaded()
        self.num_assets_loaded += 1
        self._post_loading_event()

    def load_asset(self, asset):
        """Load an asset."""
        self.num_assets_to_load += 1
        task = self.machine.clock.loop.create_task(self.wait_for_asset_load(asset))
        task.add_done_callback(self._done)

    @staticmethod
    def _done(future):
        """Evaluate result of task.

        Will raise exceptions from within task.
        """
        future.result()


class AssetPool(object):

    """Pool of assets."""

    def __init__(self, mc, name, config, member_cls):
        """Initialise asset pool."""
        self.machine = mc
        self.priority = None
        self.name = name
        self.config = config
        self.member_cls = member_cls
        self.loading_members = set()
        self._callbacks = set()
        self.assets = list()
        self._last_asset = None
        self._asset_sequence = deque()
        self._assets_sent = set()
        self._total_weights = 0

        if 'load' not in config:
            config['load'] = 'on_demand'

        if 'type' not in config:
            config['type'] = 'sequence'

        for asset in Util.string_to_list(self.config[self.member_cls.config_section]):
            try:
                name, number = asset.split('|')
                if not number:
                    number = 1
                else:
                    number = int(number)
            except ValueError:
                name = asset
                number = 1

            try:
                self.assets.append((
                    getattr(self.machine, self.member_cls.attribute)[name],
                    number))
            except KeyError:
                raise ValueError("No asset named {}".format(name))

        self._configure_return_asset()

    def __repr__(self):
        """Return string representation."""
        return '<AssetPool: {}>'.format(self.name)

    @property
    def asset(self):
        """Pop one asset from the pool."""
        if self.config['type'] == 'random':
            return self._get_random_asset()
        elif self.config['type'] == 'sequence':
            return self._get_sequence_asset()
        elif self.config['type'] == 'random_force_next':
            return self._get_random_force_next_asset()
        elif self.config['type'] == 'random_force_all':
            return self._get_random_force_all_asset()

    def _configure_return_asset(self):
        self._total_weights = sum([x[1] for x in self.assets])

        if self.config['type'] == 'sequence':
            for index in range(len(self.assets)):
                self._asset_sequence.extend([self.assets[index][0]] *
                                            self.assets[index][1])
            self._asset_sequence.rotate(1)

    def load(self, callback=None, priority=None) -> bool:
        """Load pool."""
        if priority is not None:
            self.priority = priority

        if callback:
            self._callbacks.add(callback)

        for asset in self.assets:
            if not asset[0].loaded:
                self.loading_members.add(asset)
                asset[0].load(callback=self._group_member_loaded)

        if not self.loading_members:
            self._call_callbacks()
            return True

        return False

    def _group_member_loaded(self, asset):
        self.loading_members.discard(asset)
        if not self.loading_members:
            self._call_callbacks()

    def _call_callbacks(self):
        for callback in self._callbacks:

            if callable(callback):
                callback(self)

        self._callbacks = set()

    def _get_random_asset(self):
        return self._pick_weighed_random(self.assets)[0]

    def _get_sequence_asset(self):
        self._asset_sequence.rotate(-1)
        return self._asset_sequence[0]

    def _get_random_force_next_asset(self):
        self._total_weights = sum([x[1] for x in self.assets
                                   if x is not self._last_asset])

        self._last_asset = self._pick_weighed_random([x for x in self.assets
                                                      if
                                                      x is not
                                                      self._last_asset])
        return self._last_asset[0]

    def _get_random_force_all_asset(self):
        if len(self._assets_sent) == len(self.assets):
            self._assets_sent = set()

        asset = self._pick_weighed_random([x for x in self.assets
                                           if x not in self._assets_sent])
        self._assets_sent.add(asset)
        return asset[0]

    def _pick_weighed_random(self, assets):
        value = random.randint(1, self._total_weights)
        index_value = assets[0][1]

        for asset in assets:
            if index_value >= value:
                return asset
            else:
                index_value += asset[1]

        return assets[-1]


class Asset(object):

    """Baseclass for all assets."""

    attribute = ''  # attribute in MC, e.g. self.machine.images
    path_string = ''  # entry from mpf-mc:paths: for asset folder name
    config_section = ''  # section in the config files for this asset
    disk_asset_section = ''  # option is assets: config name is different

    # tuple of strings, no dots
    extensions = tuple()  # type: Iterable[str]
    class_priority = 0  # Order asset classes will be loaded. Higher is first.

    # Create an associated AssetPool instance
    pool_config_section = None  # type: str

    asset_group_class = AssetPool  # replace with your own asset group class

    @classmethod
    def initialize(cls, machine):
        """Initialise asset class."""
        if not cls.disk_asset_section:
            cls.disk_asset_section = cls.config_section

        machine.asset_manager.register_asset_class(
            asset_class=cls,
            attribute=cls.attribute,
            path_string=cls.path_string,
            config_section=cls.config_section,
            disk_asset_section=cls.disk_asset_section,
            extensions=cls.extensions,
            priority=cls.class_priority,
            pool_config_section=cls.pool_config_section)

    def __init__(self, machine, name, file, config):
        """Initialise asset."""
        self.machine = machine
        self.name = name
        self.file = file

        self.config = self.machine.config_validator.validate_config(
            'assets:{}'.format(self.config_section), config,
            base_spec='assets:common')

        self.priority = self.config.get('priority', 0)
        self._callbacks = set()
        self._id = machine.asset_manager.get_next_id()
        self.lock = threading.Lock()

        self.loading = False  # Is this asset in the process of loading?
        self.loaded = False  # Is this asset loaded and ready to use?
        self.unloading = False  # Is this asset in the process of unloading?

    def __repr__(self):
        """Return string representation."""
        return '<{} Asset: {}, loaded={}>'.format(self.attribute.capitalize(),
                                                  self.name, self.loaded)

    def __lt__(self, other):
        """Compare assets."""
        # Note this is "backwards" (It's the __lt__ method but the formula uses
        # greater than because the PriorityQueue puts lowest first.)
        return ("%s, %s" % (self.priority, self._id) >
                "%s, %s" % (other.priority, other.get_id()))

    def get_id(self):
        """Return id."""
        return self._id

    def load(self, callback=None, priority=None) -> bool:
        """Start loading the asset.

        Returns True if the asset is already loaded.
        """
        if priority is not None:
            self.priority = priority

        if callback:
            self._callbacks.add(callback)

        if self.loaded:
            self._call_callbacks()
            return True

        if self.unloading:
            pass
            # do something fancy here. Maybe just skip it and come back?

        self.loading = True
        self.machine.asset_manager.load_asset(self)
        return False

    def _call_callbacks(self):
        for callback in self._callbacks:
            if callable(callback):
                callback(self)

        self._callbacks = set()

    def do_load(self):
        """Load the asset blocking."""
        # This is the actual method that loads the asset. It's called by a
        # different thread so it's ok to block. Make sure you don't set any
        # attributes here or you don't need any since it's a separate thread.
        raise NotImplementedError

    def is_loaded(self):
        """Called when asset has been loaded."""
        self._call_callbacks()
        self.loading = False
        self.loaded = True
        self.unloading = False

    def unload(self):
        """Called when the asset has been unloaded."""
        self.unloading = True
        self.loaded = False
        self.loading = False
        self._do_unload()
        self.unloading = False

    def _do_unload(self):
        # This is the actual method that unloads the asset
        raise NotImplementedError<|MERGE_RESOLUTION|>--- conflicted
+++ resolved
@@ -3,12 +3,8 @@
 import os
 import random
 import threading
-<<<<<<< HEAD
 from collections import deque, namedtuple
-=======
-from collections import deque
 from pathlib import PurePath
->>>>>>> 1fc37525
 
 import asyncio
 
@@ -304,19 +300,14 @@
 
             # create the actual instance of the Asset object and add it
             # to the self.machine asset attribute dict for that asset class
-<<<<<<< HEAD
             for asset in config[ac.disk_asset_section]:
-                getattr(self.machine, ac.attribute)[asset] = ac.cls(
-=======
-            for asset in config[ac['disk_asset_section']]:
-                if 'file' not in config[ac['disk_asset_section']][asset]:
+                if 'file' not in config[ac.disk_asset_section][asset]:
                     msg = "The file associated with the disk-based asset '%s' declared in the " \
-                          "'%s' config section could not be found" % (asset, ac['disk_asset_section'])
+                          "'%s' config section could not be found" % (asset, ac.disk_asset_section)
                     self.error_log(msg)
                     raise FileNotFoundError(msg)
 
-                getattr(self.machine, ac['attribute'])[asset] = ac['cls'](
->>>>>>> 1fc37525
+                getattr(self.machine, ac.attribute)[asset] = ac.cls(
                     self.machine, name=asset,
                     file=config[ac.disk_asset_section][asset]['file'],
                     config=config[ac.disk_asset_section][asset])
@@ -399,24 +390,16 @@
                 first_level_subfolder = None
 
             valid_files = [f for f in files if f.endswith(
-<<<<<<< HEAD
                            asset_class.extensions) and not f.startswith(ignore_prefixes) and f != ignore_files]
-=======
-                           asset_class['extensions']) and not f.startswith(ignore_prefixes) and f != ignore_files]
 
             # loop over valid files in the current path
->>>>>>> 1fc37525
             for file_name in valid_files:
                 name = os.path.splitext(file_name)[0].lower()
                 full_file_path = os.path.join(path, file_name)
 
-<<<<<<< HEAD
-                if folder == asset_class.path_string or folder not in asset_class.defaults:
-=======
                 # determine default group based on first level sub-folder and location groups
                 # configured in the assets section
-                if first_level_subfolder is None or first_level_subfolder not in asset_class['defaults']:
->>>>>>> 1fc37525
+                if first_level_subfolder is None or first_level_subfolder not in asset_class.defaults:
                     default_string = 'default'
                 else:
                     default_string = first_level_subfolder
